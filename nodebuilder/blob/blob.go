package blob

import (
	"context"

	"github.com/celestiaorg/celestia-node/blob"
	"github.com/celestiaorg/celestia-node/share"
)

var _ Module = (*API)(nil)

// Module defines the API related to interacting with the blobs
//
//go:generate mockgen -destination=mocks/api.go -package=mocks . Module
type Module interface {
	// Submit sends Blobs and reports the height in which they were included.
	// Allows sending multiple Blobs atomically synchronously.
	// Uses default wallet registered on the Node.
	Submit(_ context.Context, _ []*blob.Blob, _ *blob.SubmitOptions) (height uint64, _ error)
	// Get retrieves the blob by commitment under the given namespace and height.
	Get(_ context.Context, height uint64, _ share.Namespace, _ blob.Commitment) (*blob.Blob, error)
	// GetAll returns all blobs under the given namespaces at the given height.
	// If all blobs were found without any errors, the user will receive a list of blobs.
	// If the BlobService couldn't find any blobs under the requested namespaces,
	// the user will receive an empty list of blobs along with an empty error.
	// If some of the requested namespaces were not found, the user will receive all the found blobs and an empty error.
	// If there were internal errors during some of the requests,
	// the user will receive all found blobs along with a combined error message.
	//
	// All blobs will preserve the order of the namespaces that were requested.
	GetAll(_ context.Context, height uint64, _ []share.Namespace) ([]*blob.Blob, error)
	// GetProof retrieves proofs in the given namespaces at the given height by commitment.
	GetProof(_ context.Context, height uint64, _ share.Namespace, _ blob.Commitment) (*blob.Proof, error)
	// Included checks whether a blob's given commitment(Merkle subtree root) is included at
	// given height and under the namespace.
	Included(_ context.Context, height uint64, _ share.Namespace, _ *blob.Proof, _ blob.Commitment) (bool, error)
	// GetCommitmentProof generates a commitment proof for a share commitment.
	GetCommitmentProof(
		ctx context.Context,
		height uint64,
		namespace share.Namespace,
		shareCommitment []byte,
	) (*blob.CommitmentProof, error)
}

type API struct {
	Internal struct {
<<<<<<< HEAD
		Submit             func(context.Context, []*blob.Blob, blob.GasPrice) (uint64, error)                         `perm:"write"`
		Get                func(context.Context, uint64, share.Namespace, blob.Commitment) (*blob.Blob, error)        `perm:"read"`
		GetAll             func(context.Context, uint64, []share.Namespace) ([]*blob.Blob, error)                     `perm:"read"`
		GetProof           func(context.Context, uint64, share.Namespace, blob.Commitment) (*blob.Proof, error)       `perm:"read"`
		Included           func(context.Context, uint64, share.Namespace, *blob.Proof, blob.Commitment) (bool, error) `perm:"read"`
		GetCommitmentProof func(
			ctx context.Context,
			height uint64,
			namespace share.Namespace,
			shareCommitment []byte,
		) (*blob.CommitmentProof, error) `perm:"read"`
=======
		Submit   func(context.Context, []*blob.Blob, *blob.SubmitOptions) (uint64, error)                   `perm:"write"`
		Get      func(context.Context, uint64, share.Namespace, blob.Commitment) (*blob.Blob, error)        `perm:"read"`
		GetAll   func(context.Context, uint64, []share.Namespace) ([]*blob.Blob, error)                     `perm:"read"`
		GetProof func(context.Context, uint64, share.Namespace, blob.Commitment) (*blob.Proof, error)       `perm:"read"`
		Included func(context.Context, uint64, share.Namespace, *blob.Proof, blob.Commitment) (bool, error) `perm:"read"`
>>>>>>> f98d6328
	}
}

func (api *API) Submit(ctx context.Context, blobs []*blob.Blob, options *blob.SubmitOptions) (uint64, error) {
	return api.Internal.Submit(ctx, blobs, options)
}

func (api *API) Get(
	ctx context.Context,
	height uint64,
	namespace share.Namespace,
	commitment blob.Commitment,
) (*blob.Blob, error) {
	return api.Internal.Get(ctx, height, namespace, commitment)
}

func (api *API) GetAll(ctx context.Context, height uint64, namespaces []share.Namespace) ([]*blob.Blob, error) {
	return api.Internal.GetAll(ctx, height, namespaces)
}

func (api *API) GetProof(
	ctx context.Context,
	height uint64,
	namespace share.Namespace,
	commitment blob.Commitment,
) (*blob.Proof, error) {
	return api.Internal.GetProof(ctx, height, namespace, commitment)
}

func (api *API) GetCommitmentProof(
	ctx context.Context,
	height uint64,
	namespace share.Namespace,
	shareCommitment []byte,
) (*blob.CommitmentProof, error) {
	return api.Internal.GetCommitmentProof(ctx, height, namespace, shareCommitment)
}

func (api *API) Included(
	ctx context.Context,
	height uint64,
	namespace share.Namespace,
	proof *blob.Proof,
	commitment blob.Commitment,
) (bool, error) {
	return api.Internal.Included(ctx, height, namespace, proof, commitment)
}<|MERGE_RESOLUTION|>--- conflicted
+++ resolved
@@ -45,8 +45,7 @@
 
 type API struct {
 	Internal struct {
-<<<<<<< HEAD
-		Submit             func(context.Context, []*blob.Blob, blob.GasPrice) (uint64, error)                         `perm:"write"`
+		Submit             func(context.Context, []*blob.Blob, *blob.SubmitOptions) (uint64, error)                   `perm:"write"`
 		Get                func(context.Context, uint64, share.Namespace, blob.Commitment) (*blob.Blob, error)        `perm:"read"`
 		GetAll             func(context.Context, uint64, []share.Namespace) ([]*blob.Blob, error)                     `perm:"read"`
 		GetProof           func(context.Context, uint64, share.Namespace, blob.Commitment) (*blob.Proof, error)       `perm:"read"`
@@ -57,13 +56,6 @@
 			namespace share.Namespace,
 			shareCommitment []byte,
 		) (*blob.CommitmentProof, error) `perm:"read"`
-=======
-		Submit   func(context.Context, []*blob.Blob, *blob.SubmitOptions) (uint64, error)                   `perm:"write"`
-		Get      func(context.Context, uint64, share.Namespace, blob.Commitment) (*blob.Blob, error)        `perm:"read"`
-		GetAll   func(context.Context, uint64, []share.Namespace) ([]*blob.Blob, error)                     `perm:"read"`
-		GetProof func(context.Context, uint64, share.Namespace, blob.Commitment) (*blob.Proof, error)       `perm:"read"`
-		Included func(context.Context, uint64, share.Namespace, *blob.Proof, blob.Commitment) (bool, error) `perm:"read"`
->>>>>>> f98d6328
 	}
 }
 
