--- conflicted
+++ resolved
@@ -3,99 +3,77 @@
 import (
 	"context"
 	"testing"
-	"time"
 
 	"github.com/golang/mock/gomock"
+	"github.com/stretchr/testify/assert"
 	"github.com/stretchr/testify/require"
 
-<<<<<<< HEAD
-=======
 	"github.com/celestiaorg/celestia-app/v2/pkg/da"
 
->>>>>>> 0dac7600
 	"github.com/celestiaorg/celestia-node/header/headertest"
 	"github.com/celestiaorg/celestia-node/share"
+	availability_test "github.com/celestiaorg/celestia-node/share/availability/test"
 	"github.com/celestiaorg/celestia-node/share/eds/edstest"
-	"github.com/celestiaorg/celestia-node/share/shwap"
-	"github.com/celestiaorg/celestia-node/share/shwap/getters/mock"
-	"github.com/celestiaorg/celestia-node/store"
+	"github.com/celestiaorg/celestia-node/share/mocks"
 )
 
-func TestSharesAvailable(t *testing.T) {
-	ctx, cancel := context.WithTimeout(context.Background(), time.Second)
+func TestShareAvailableOverMocknet_Full(t *testing.T) {
+	ctx, cancel := context.WithCancel(context.Background())
+	defer cancel()
+
+	net := availability_test.NewTestDAGNet(ctx, t)
+	_, root := RandNode(net, 32)
+
+	eh := headertest.RandExtendedHeaderWithRoot(t, root)
+	nd := Node(net)
+	net.ConnectAll()
+
+	err := nd.SharesAvailable(ctx, eh)
+	assert.NoError(t, err)
+}
+
+func TestSharesAvailable_Full(t *testing.T) {
+	ctx, cancel := context.WithCancel(context.Background())
 	defer cancel()
 
 	// RandServiceWithSquare creates a NewShareAvailability inside, so we can test it
-	eds := edstest.RandEDS(t, 16)
-	roots, err := share.NewAxisRoots(eds)
-	require.NoError(t, err)
-	eh := headertest.RandExtendedHeaderWithRoot(t, roots)
+	getter, dah := GetterWithRandSquare(t, 16)
 
-	getter := mock.NewMockGetter(gomock.NewController(t))
-	getter.EXPECT().GetEDS(gomock.Any(), eh).Return(eds, nil)
-
-	store, err := store.NewStore(store.DefaultParameters(), t.TempDir())
-	require.NoError(t, err)
-	avail := NewShareAvailability(store, getter)
-	err = avail.SharesAvailable(ctx, eh)
-	require.NoError(t, err)
-
-	// Check if the store has the root
-	has, err := store.HasByHash(ctx, roots.Hash())
-	require.NoError(t, err)
-	require.True(t, has)
-
-	// Check if the store has the root linked to the height
-	has, err = store.HasByHeight(ctx, eh.Height())
-	require.NoError(t, err)
-	require.True(t, has)
+	eh := headertest.RandExtendedHeaderWithRoot(t, dah)
+	avail := TestAvailability(t, getter)
+	err := avail.SharesAvailable(ctx, eh)
+	assert.NoError(t, err)
 }
 
-func TestSharesAvailable_StoredEds(t *testing.T) {
-	ctx, cancel := context.WithTimeout(context.Background(), time.Second)
+func TestSharesAvailable_StoresToEDSStore(t *testing.T) {
+	ctx, cancel := context.WithCancel(context.Background())
+	defer cancel()
+
+	// RandServiceWithSquare creates a NewShareAvailability inside, so we can test it
+	getter, dah := GetterWithRandSquare(t, 16)
+	eh := headertest.RandExtendedHeaderWithRoot(t, dah)
+	avail := TestAvailability(t, getter)
+	err := avail.SharesAvailable(ctx, eh)
+	assert.NoError(t, err)
+
+	has, err := avail.store.Has(ctx, dah.Hash())
+	assert.NoError(t, err)
+	assert.True(t, has)
+}
+
+func TestSharesAvailable_Full_ErrNotAvailable(t *testing.T) {
+	ctrl := gomock.NewController(t)
+	getter := mocks.NewMockGetter(ctrl)
+	ctx, cancel := context.WithCancel(context.Background())
 	defer cancel()
 
 	eds := edstest.RandEDS(t, 4)
-	roots, err := share.NewAxisRoots(eds)
+	dah, err := da.NewDataAvailabilityHeader(eds)
+	eh := headertest.RandExtendedHeaderWithRoot(t, &dah)
 	require.NoError(t, err)
-	eh := headertest.RandExtendedHeaderWithRoot(t, roots)
-	require.NoError(t, err)
+	avail := TestAvailability(t, getter)
 
-	store, err := store.NewStore(store.DefaultParameters(), t.TempDir())
-	require.NoError(t, err)
-	avail := NewShareAvailability(store, nil)
-
-	err = store.Put(ctx, roots, eh.Height(), eds)
-	require.NoError(t, err)
-
-	has, err := store.HasByHeight(ctx, eh.Height())
-	require.NoError(t, err)
-	require.True(t, has)
-
-	err = avail.SharesAvailable(ctx, eh)
-	require.NoError(t, err)
-
-	has, err = store.HasByHeight(ctx, eh.Height())
-	require.NoError(t, err)
-	require.True(t, has)
-}
-
-func TestSharesAvailable_ErrNotAvailable(t *testing.T) {
-	ctrl := gomock.NewController(t)
-	getter := mock.NewMockGetter(ctrl)
-	ctx, cancel := context.WithTimeout(context.Background(), time.Second)
-	defer cancel()
-
-	eds := edstest.RandEDS(t, 4)
-	roots, err := share.NewAxisRoots(eds)
-	eh := headertest.RandExtendedHeaderWithRoot(t, roots)
-	require.NoError(t, err)
-
-	store, err := store.NewStore(store.DefaultParameters(), t.TempDir())
-	require.NoError(t, err)
-	avail := NewShareAvailability(store, getter)
-
-	errors := []error{shwap.ErrNotFound, context.DeadlineExceeded}
+	errors := []error{share.ErrNotFound, context.DeadlineExceeded}
 	for _, getterErr := range errors {
 		getter.EXPECT().GetEDS(gomock.Any(), gomock.Any()).Return(nil, getterErr)
 		err := avail.SharesAvailable(ctx, eh)
