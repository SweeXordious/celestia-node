package state

import (
	"context"
	"errors"
	"fmt"
	"sync"
	"time"

	sdkErrors "cosmossdk.io/errors"
	nodeservice "github.com/cosmos/cosmos-sdk/client/grpc/node"
	"github.com/cosmos/cosmos-sdk/client/grpc/tmservice"
	"github.com/cosmos/cosmos-sdk/crypto/keyring"
	storetypes "github.com/cosmos/cosmos-sdk/store/types"
	sdktypes "github.com/cosmos/cosmos-sdk/types"
	banktypes "github.com/cosmos/cosmos-sdk/x/bank/types"
	"github.com/cosmos/cosmos-sdk/x/feegrant"
	stakingtypes "github.com/cosmos/cosmos-sdk/x/staking/types"
	logging "github.com/ipfs/go-log/v2"
	"github.com/tendermint/tendermint/crypto/merkle"
	"github.com/tendermint/tendermint/proto/tendermint/crypto"
	"google.golang.org/grpc"
	"google.golang.org/grpc/credentials/insecure"

<<<<<<< HEAD
	"github.com/celestiaorg/celestia-app/v2/app"
	"github.com/celestiaorg/celestia-app/v2/app/encoding"
	apperrors "github.com/celestiaorg/celestia-app/v2/app/errors"
	"github.com/celestiaorg/celestia-app/v2/pkg/appconsts"
	"github.com/celestiaorg/celestia-app/v2/pkg/user"
	apptypes "github.com/celestiaorg/celestia-app/v2/x/blob/types"
=======
	"github.com/celestiaorg/celestia-app/app"
	"github.com/celestiaorg/celestia-app/app/encoding"
	apperrors "github.com/celestiaorg/celestia-app/app/errors"
	"github.com/celestiaorg/celestia-app/pkg/user"
>>>>>>> f98d6328
	libhead "github.com/celestiaorg/go-header"
	squareblob "github.com/celestiaorg/go-square/blob"

	"github.com/celestiaorg/celestia-node/header"
)

const (
	maxRetries = 5
)

var (
	ErrInvalidAmount = errors.New("state: amount must be greater than zero")

	log = logging.Logger("state")
)

// Option is the functional option that is applied to the coreAccessor instance
// to configure parameters.
type Option func(ca *CoreAccessor)

// CoreAccessor implements service over a gRPC connection
// with a celestia-core node.
type CoreAccessor struct {
	ctx    context.Context
	cancel context.CancelFunc

	keyring keyring.Keyring
<<<<<<< HEAD
	keyname string
	client  *user.TxClient
=======
	client  *user.TxClient

	// TODO: remove in scope of https://github.com/celestiaorg/celestia-node/issues/3515
	defaultSignerAccount string
	defaultSignerAddress AccAddress
>>>>>>> f98d6328

	getter libhead.Head[*header.ExtendedHeader]

	stakingCli   stakingtypes.QueryClient
	feeGrantCli  feegrant.QueryClient
	abciQueryCli tmservice.ServiceClient

	prt *merkle.ProofRuntime

	coreConn *grpc.ClientConn
	coreIP   string
	grpcPort string

	// these fields are mutatable and thus need to be protected by a mutex
	lock            sync.Mutex
	lastPayForBlob  int64
	payForBlobCount int64
	// minGasPrice is the minimum gas price that the node will accept.
	// NOTE: just because the first node accepts the transaction, does not mean it
	// will find a proposer that does accept the transaction. Better would be
	// to set a global min gas price that correct processes conform to.
	minGasPrice float64
}

// NewCoreAccessor dials the given celestia-core endpoint and
// constructs and returns a new CoreAccessor (state service) with the active
// connection.
func NewCoreAccessor(
	keyring keyring.Keyring,
	keyname string,
	getter libhead.Head[*header.ExtendedHeader],
	coreIP,
	grpcPort string,
	options ...Option,
) (*CoreAccessor, error) {
	// create verifier
	prt := merkle.DefaultProofRuntime()
	prt.RegisterOpDecoder(storetypes.ProofOpIAVLCommitment, storetypes.CommitmentOpDecoder)
	prt.RegisterOpDecoder(storetypes.ProofOpSimpleMerkleCommitment, storetypes.CommitmentOpDecoder)

	ca := &CoreAccessor{
<<<<<<< HEAD
		keyring:  keyring,
		keyname:  keyname,
		getter:   getter,
		coreIP:   coreIP,
		grpcPort: grpcPort,
		prt:      prt,
=======
		keyring:              keyring,
		defaultSignerAccount: keyname,
		getter:               getter,
		coreIP:               coreIP,
		grpcPort:             grpcPort,
		prt:                  prt,
>>>>>>> f98d6328
	}

	for _, opt := range options {
		opt(ca)
	}
	return ca, nil
}

func (ca *CoreAccessor) Start(ctx context.Context) error {
	if ca.coreConn != nil {
		return fmt.Errorf("core-access: already connected to core endpoint")
	}
	ca.ctx, ca.cancel = context.WithCancel(context.Background())

	// dial given celestia-core endpoint
	endpoint := fmt.Sprintf("%s:%s", ca.coreIP, ca.grpcPort)
	client, err := grpc.NewClient(
		endpoint,
		grpc.WithTransportCredentials(insecure.NewCredentials()),
	)
	if err != nil {
		return err
	}
	ca.coreConn = client

	// create the staking query client
	ca.stakingCli = stakingtypes.NewQueryClient(ca.coreConn)
	ca.feeGrantCli = feegrant.NewQueryClient(ca.coreConn)

	// create ABCI query client
	ca.abciQueryCli = tmservice.NewServiceClient(ca.coreConn)

	// set up signer to handle tx submission
<<<<<<< HEAD
	ca.client, err = ca.setupTxClient(ctx, ca.keyname)
=======
	ca.client, err = ca.setupTxClient(ctx, ca.defaultSignerAccount)
>>>>>>> f98d6328
	if err != nil {
		log.Warnw("failed to set up signer, check if node's account is funded", "err", err)
	}

	ca.minGasPrice, err = ca.queryMinimumGasPrice(ctx)
	if err != nil {
		return fmt.Errorf("querying minimum gas price: %w", err)
	}

	return nil
}

func (ca *CoreAccessor) Stop(context.Context) error {
	if ca.cancel == nil {
		log.Warn("core accessor already stopped")
		return nil
	}
	if ca.coreConn == nil {
		log.Warn("no connection found to close")
		return nil
	}
	defer ca.cancelCtx()

	// close out core connection
	err := ca.coreConn.Close()
	if err != nil {
		return err
	}

	ca.coreConn = nil
	return nil
}

func (ca *CoreAccessor) cancelCtx() {
	ca.cancel()
	ca.cancel = nil
}

// SubmitPayForBlob builds, signs, and synchronously submits a MsgPayForBlob with additional options defined
// in `TxConfig`. It blocks until the transaction is committed and returns the TxResponse.
// The user can specify additional options that can bee applied to the Tx.
func (ca *CoreAccessor) SubmitPayForBlob(
	ctx context.Context,
	appblobs []*Blob,
	cfg *TxConfig,
) (*TxResponse, error) {
<<<<<<< HEAD
	if len(blobs) == 0 {
		return nil, errors.New("state: no blobs provided")
	}

	appblobs := make([]*squareblob.Blob, len(blobs))
	for i := range blobs {
		if err := blobs[i].Namespace().ValidateForBlob(); err != nil {
			return nil, err
		}
		appblobs[i] = blobs[i].Blob
=======
	if len(appblobs) == 0 {
		return nil, errors.New("state: no blobs provided")
	}

	var feeGrant user.TxOption
	if cfg.FeeGranterAddress() != "" {
		granter, err := parseAccAddressFromString(cfg.FeeGranterAddress())
		if err != nil {
			return nil, err
		}
		feeGrant = user.SetFeeGranter(granter)
>>>>>>> f98d6328
	}

	gas := cfg.GasLimit()
	if gas == 0 {
		blobSizes := make([]uint32, len(appblobs))
		for i, blob := range appblobs {
			blobSizes[i] = uint32(len(blob.Data))
		}
		gas = estimateGasForBlobs(blobSizes)
	}

	gasPrice := cfg.GasPrice()
	if cfg.GasPrice() == DefaultGasPrice {
		gasPrice = ca.getMinGasPrice()
	}

	signer, err := ca.getSigner(cfg)
	if err != nil {
		return nil, err
	}

	accName := ca.defaultSignerAccount
	if !signer.Equals(ca.defaultSignerAddress) {
		account := ca.client.AccountByAddress(signer)
		if account == nil {
			return nil, fmt.Errorf("account for signer %s not found", signer)
		}
		accName = account.Name()
	}

	var lastErr error
	for attempt := 0; attempt < maxRetries; attempt++ {
		opts := []user.TxOption{user.SetGasLimitAndFee(gas, gasPrice)}
		if feeGrant != nil {
			opts = append(opts, feeGrant)
		}
<<<<<<< HEAD
		response, err := ca.client.SubmitPayForBlob(
=======
		response, err := ca.client.BroadcastPayForBlobWithAccount(
>>>>>>> f98d6328
			ctx,
			accName,
			appblobs,
			opts...,
		)
		if err != nil {
			return nil, err
		}

		// TODO @vgonkivs: remove me to achieve async blob submission
		response, err = ca.client.ConfirmTx(ctx, response.TxHash)
		// the node is capable of changing the min gas price at any time so we must be able to detect it and
		// update our version accordingly
		if apperrors.IsInsufficientMinGasPrice(err) {
			// The error message contains enough information to parse the new min gas price
			gasPrice, err = apperrors.ParseInsufficientMinGasPrice(err, gasPrice, gas)
			if err != nil {
				return nil, fmt.Errorf("parsing insufficient min gas price error: %w", err)
			}

			ca.setMinGasPrice(gasPrice)
			lastErr = err
			continue
		}

		// metrics should only be counted on a successful PFD tx
		if err == nil && response.Code == 0 {
			ca.markSuccessfulPFB()
		}

		if response != nil && response.Code != 0 {
			err = errors.Join(err, sdkErrors.ABCIError(response.Codespace, response.Code, response.Logs.String()))
		}
		return unsetTx(response), err
	}
	return nil, fmt.Errorf("failed to submit blobs after %d attempts: %w", maxRetries, lastErr)
}

func (ca *CoreAccessor) AccountAddress(context.Context) (Address, error) {
<<<<<<< HEAD
	return Address{ca.client.DefaultAddress()}, nil
}

func (ca *CoreAccessor) Balance(ctx context.Context) (*Balance, error) {
	return ca.BalanceForAddress(ctx, Address{ca.client.DefaultAddress()})
=======
	return Address{ca.defaultSignerAddress}, nil
}

func (ca *CoreAccessor) Balance(ctx context.Context) (*Balance, error) {
	return ca.BalanceForAddress(ctx, Address{ca.defaultSignerAddress})
>>>>>>> f98d6328
}

func (ca *CoreAccessor) BalanceForAddress(ctx context.Context, addr Address) (*Balance, error) {
	head, err := ca.getter.Head(ctx)
	if err != nil {
		return nil, err
	}
	// construct an ABCI query for the height at head-1 because
	// the AppHash contained in the head is actually the state root
	// after applying the transactions contained in the previous block.
	// TODO @renaynay: once https://github.com/cosmos/cosmos-sdk/pull/12674 is merged, use this method
	// instead
	prefixedAccountKey := append(banktypes.CreateAccountBalancesPrefix(addr.Bytes()), []byte(app.BondDenom)...)
	req := &tmservice.ABCIQueryRequest{
		Data: prefixedAccountKey,
		// TODO @renayay: once https://github.com/cosmos/cosmos-sdk/pull/12674 is merged, use const instead
		Path:   fmt.Sprintf("store/%s/key", banktypes.StoreKey),
		Height: int64(head.Height() - 1),
		Prove:  true,
	}

	result, err := ca.abciQueryCli.ABCIQuery(ctx, req)
	if err != nil || result.GetCode() != 0 {
		err = fmt.Errorf("failed to query for balance: %w; result log: %s", err, result.GetLog())
		return nil, err
	}

	// unmarshal balance information
	value := result.GetValue()
	// if the value returned is empty, the account balance does not yet exist
	if len(value) == 0 {
		log.Errorf("balance for account %s does not exist at block height %d", addr.String(), head.Height()-1)
		return &Balance{
			Denom:  app.BondDenom,
			Amount: sdktypes.NewInt(0),
		}, nil
	}
	coin, ok := sdktypes.NewIntFromString(string(value))
	if !ok {
		return nil, fmt.Errorf("cannot convert %s into sdktypes.Int", string(value))
	}

	if result.GetProofOps() == nil {
		return nil, fmt.Errorf("failed to get proofs for balance of address %s", addr.String())
	}

	// verify balance
	proofOps := &crypto.ProofOps{
		Ops: make([]crypto.ProofOp, len(result.ProofOps.Ops)),
	}
	for i, proofOp := range result.ProofOps.Ops {
		proofOps.Ops[i] = crypto.ProofOp{
			Type: proofOp.Type,
			Key:  proofOp.Key,
			Data: proofOp.Data,
		}
	}

	err = ca.prt.VerifyValueFromKeys(
		proofOps,
		head.AppHash,
		[][]byte{
			[]byte(banktypes.StoreKey),
			prefixedAccountKey,
		}, value)
	if err != nil {
		return nil, err
	}

	return &Balance{
		Denom:  app.BondDenom,
		Amount: coin,
	}, nil
}

<<<<<<< HEAD
func (ca *CoreAccessor) SubmitTx(ctx context.Context, tx Tx) (*TxResponse, error) {
	txResp, err := broadcastTx(ctx, ca.coreConn, sdktx.BroadcastMode_BROADCAST_MODE_BLOCK, tx)
	if err != nil {
		return nil, err
	}
	return unsetTx(txResp.TxResponse), nil
}

func (ca *CoreAccessor) SubmitTxWithBroadcastMode(
	ctx context.Context,
	tx Tx,
	mode sdktx.BroadcastMode,
) (*TxResponse, error) {
	txResp, err := broadcastTx(ctx, ca.coreConn, mode, tx)
	if err != nil {
		return nil, err
	}
	return unsetTx(txResp.TxResponse), nil
}

=======
>>>>>>> f98d6328
func (ca *CoreAccessor) Transfer(
	ctx context.Context,
	addr AccAddress,
	amount Int,
	cfg *TxConfig,
) (*TxResponse, error) {
	if amount.IsNil() || amount.Int64() <= 0 {
		return nil, ErrInvalidAmount
	}

<<<<<<< HEAD
	coins := sdktypes.NewCoins(sdktypes.NewCoin(app.BondDenom, amount))
	msg := banktypes.NewMsgSend(ca.client.DefaultAddress(), addr, coins)
	if gasLim == 0 {
		var err error
		gasLim, err = ca.client.EstimateGas(ctx, []sdktypes.Msg{msg})
		if err != nil {
			return nil, fmt.Errorf("estimating gas: %w", err)
		}
	}
	resp, err := ca.client.SubmitTx(ctx, []sdktypes.Msg{msg}, user.SetGasLimit(gasLim), user.SetFee(fee.Uint64()))
	return unsetTx(resp), err
=======
	signer, err := ca.getSigner(cfg)
	if err != nil {
		return nil, err
	}

	coins := sdktypes.NewCoins(sdktypes.NewCoin(app.BondDenom, amount))
	msg := banktypes.NewMsgSend(signer, addr, coins)
	return ca.submitMsg(ctx, msg, cfg)
>>>>>>> f98d6328
}

func (ca *CoreAccessor) CancelUnbondingDelegation(
	ctx context.Context,
	valAddr ValAddress,
	amount,
	height Int,
	cfg *TxConfig,
) (*TxResponse, error) {
	if amount.IsNil() || amount.Int64() <= 0 {
		return nil, ErrInvalidAmount
	}

<<<<<<< HEAD
	coins := sdktypes.NewCoin(app.BondDenom, amount)
	msg := stakingtypes.NewMsgCancelUnbondingDelegation(ca.client.DefaultAddress(), valAddr, height.Int64(), coins)
	if gasLim == 0 {
		var err error
		gasLim, err = ca.client.EstimateGas(ctx, []sdktypes.Msg{msg})
		if err != nil {
			return nil, fmt.Errorf("estimating gas: %w", err)
		}
	}

	resp, err := ca.client.SubmitTx(ctx, []sdktypes.Msg{msg}, user.SetGasLimit(gasLim), user.SetFee(fee.Uint64()))
	return unsetTx(resp), err
=======
	signer, err := ca.getSigner(cfg)
	if err != nil {
		return nil, err
	}

	coins := sdktypes.NewCoin(app.BondDenom, amount)
	msg := stakingtypes.NewMsgCancelUnbondingDelegation(signer, valAddr, height.Int64(), coins)
	return ca.submitMsg(ctx, msg, cfg)
>>>>>>> f98d6328
}

func (ca *CoreAccessor) BeginRedelegate(
	ctx context.Context,
	srcValAddr,
	dstValAddr ValAddress,
	amount Int,
	cfg *TxConfig,
) (*TxResponse, error) {
	if amount.IsNil() || amount.Int64() <= 0 {
		return nil, ErrInvalidAmount
	}

<<<<<<< HEAD
	coins := sdktypes.NewCoin(app.BondDenom, amount)
	msg := stakingtypes.NewMsgBeginRedelegate(ca.client.DefaultAddress(), srcValAddr, dstValAddr, coins)
	if gasLim == 0 {
		var err error
		gasLim, err = ca.client.EstimateGas(ctx, []sdktypes.Msg{msg})
		if err != nil {
			return nil, fmt.Errorf("estimating gas: %w", err)
		}
	}

	resp, err := ca.client.SubmitTx(ctx, []sdktypes.Msg{msg}, user.SetGasLimit(gasLim), user.SetFee(fee.Uint64()))
	return unsetTx(resp), err
=======
	signer, err := ca.getSigner(cfg)
	if err != nil {
		return nil, err
	}

	coins := sdktypes.NewCoin(app.BondDenom, amount)
	msg := stakingtypes.NewMsgBeginRedelegate(signer, srcValAddr, dstValAddr, coins)
	return ca.submitMsg(ctx, msg, cfg)
>>>>>>> f98d6328
}

func (ca *CoreAccessor) Undelegate(
	ctx context.Context,
	delAddr ValAddress,
	amount Int,
	cfg *TxConfig,
) (*TxResponse, error) {
	if amount.IsNil() || amount.Int64() <= 0 {
		return nil, ErrInvalidAmount
	}

<<<<<<< HEAD
	coins := sdktypes.NewCoin(app.BondDenom, amount)
	msg := stakingtypes.NewMsgUndelegate(ca.client.DefaultAddress(), delAddr, coins)
	if gasLim == 0 {
		var err error
		gasLim, err = ca.client.EstimateGas(ctx, []sdktypes.Msg{msg})
		if err != nil {
			return nil, fmt.Errorf("estimating gas: %w", err)
		}
	}
	resp, err := ca.client.SubmitTx(ctx, []sdktypes.Msg{msg}, user.SetGasLimit(gasLim), user.SetFee(fee.Uint64()))
	return unsetTx(resp), err
=======
	signer, err := ca.getSigner(cfg)
	if err != nil {
		return nil, err
	}

	coins := sdktypes.NewCoin(app.BondDenom, amount)
	msg := stakingtypes.NewMsgUndelegate(signer, delAddr, coins)
	return ca.submitMsg(ctx, msg, cfg)
>>>>>>> f98d6328
}

func (ca *CoreAccessor) Delegate(
	ctx context.Context,
	delAddr ValAddress,
	amount Int,
	cfg *TxConfig,
) (*TxResponse, error) {
	if amount.IsNil() || amount.Int64() <= 0 {
		return nil, ErrInvalidAmount
	}

<<<<<<< HEAD
	coins := sdktypes.NewCoin(app.BondDenom, amount)
	msg := stakingtypes.NewMsgDelegate(ca.client.DefaultAddress(), delAddr, coins)
	if gasLim == 0 {
		var err error
		gasLim, err = ca.client.EstimateGas(ctx, []sdktypes.Msg{msg})
		if err != nil {
			return nil, fmt.Errorf("estimating gas: %w", err)
		}
	}
	resp, err := ca.client.SubmitTx(ctx, []sdktypes.Msg{msg}, user.SetGasLimit(gasLim), user.SetFee(fee.Uint64()))
	return unsetTx(resp), err
=======
	signer, err := ca.getSigner(cfg)
	if err != nil {
		return nil, err
	}

	coins := sdktypes.NewCoin(app.BondDenom, amount)
	msg := stakingtypes.NewMsgDelegate(signer, delAddr, coins)
	return ca.submitMsg(ctx, msg, cfg)
>>>>>>> f98d6328
}

func (ca *CoreAccessor) QueryDelegation(
	ctx context.Context,
	valAddr ValAddress,
) (*stakingtypes.QueryDelegationResponse, error) {
<<<<<<< HEAD
	delAddr := ca.client.DefaultAddress()
=======
	delAddr := ca.defaultSignerAddress
>>>>>>> f98d6328
	return ca.stakingCli.Delegation(ctx, &stakingtypes.QueryDelegationRequest{
		DelegatorAddr: delAddr.String(),
		ValidatorAddr: valAddr.String(),
	})
}

func (ca *CoreAccessor) QueryUnbonding(
	ctx context.Context,
	valAddr ValAddress,
) (*stakingtypes.QueryUnbondingDelegationResponse, error) {
<<<<<<< HEAD
	delAddr := ca.client.DefaultAddress()
=======
	delAddr := ca.defaultSignerAddress
>>>>>>> f98d6328
	return ca.stakingCli.UnbondingDelegation(ctx, &stakingtypes.QueryUnbondingDelegationRequest{
		DelegatorAddr: delAddr.String(),
		ValidatorAddr: valAddr.String(),
	})
}

func (ca *CoreAccessor) QueryRedelegations(
	ctx context.Context,
	srcValAddr,
	dstValAddr ValAddress,
) (*stakingtypes.QueryRedelegationsResponse, error) {
<<<<<<< HEAD
	delAddr := ca.client.DefaultAddress()
=======
	delAddr := ca.defaultSignerAddress
>>>>>>> f98d6328
	return ca.stakingCli.Redelegations(ctx, &stakingtypes.QueryRedelegationsRequest{
		DelegatorAddr:    delAddr.String(),
		SrcValidatorAddr: srcValAddr.String(),
		DstValidatorAddr: dstValAddr.String(),
	})
}

func (ca *CoreAccessor) GrantFee(
	ctx context.Context,
	grantee AccAddress,
	amount Int,
	cfg *TxConfig,
) (*TxResponse, error) {
<<<<<<< HEAD
	granter := ca.client.DefaultAddress()
=======
	granter, err := ca.getSigner(cfg)
	if err != nil {
		return nil, err
	}
>>>>>>> f98d6328

	allowance := &feegrant.BasicAllowance{}
	if !amount.IsZero() {
		// set spend limit
		allowance.SpendLimit = sdktypes.NewCoins(sdktypes.NewCoin(app.BondDenom, amount))
	}

	msg, err := feegrant.NewMsgGrantAllowance(allowance, granter, grantee)
	if err != nil {
		return nil, err
	}
<<<<<<< HEAD

	resp, err := ca.client.SubmitTx(ctx, []sdktypes.Msg{msg}, user.SetGasLimit(gasLim), withFee(fee))
	return unsetTx(resp), err
=======
	return ca.submitMsg(ctx, msg, cfg)
>>>>>>> f98d6328
}

func (ca *CoreAccessor) RevokeGrantFee(
	ctx context.Context,
	grantee AccAddress,
	cfg *TxConfig,
) (*TxResponse, error) {
<<<<<<< HEAD
	granter := ca.client.DefaultAddress()

	msg := feegrant.NewMsgRevokeAllowance(granter, grantee)
	resp, err := ca.client.SubmitTx(ctx, []sdktypes.Msg{&msg}, user.SetGasLimit(gasLim), withFee(fee))
	return unsetTx(resp), err
=======
	granter, err := ca.getSigner(cfg)
	if err != nil {
		return nil, err
	}

	msg := feegrant.NewMsgRevokeAllowance(granter, grantee)
	return ca.submitMsg(ctx, &msg, cfg)
>>>>>>> f98d6328
}

func (ca *CoreAccessor) LastPayForBlob() int64 {
	ca.lock.Lock()
	defer ca.lock.Unlock()
	return ca.lastPayForBlob
}

func (ca *CoreAccessor) PayForBlobCount() int64 {
	ca.lock.Lock()
	defer ca.lock.Unlock()
	return ca.payForBlobCount
}

func (ca *CoreAccessor) markSuccessfulPFB() {
	ca.lock.Lock()
	defer ca.lock.Unlock()
	ca.lastPayForBlob = time.Now().UnixMilli()
	ca.payForBlobCount++
}

func (ca *CoreAccessor) setMinGasPrice(minGasPrice float64) {
	ca.lock.Lock()
	defer ca.lock.Unlock()
	ca.minGasPrice = minGasPrice
}

func (ca *CoreAccessor) getMinGasPrice() float64 {
	ca.lock.Lock()
	defer ca.lock.Unlock()
	return ca.minGasPrice
}

// QueryMinimumGasPrice returns the minimum gas price required by the node.
func (ca *CoreAccessor) queryMinimumGasPrice(
	ctx context.Context,
) (float64, error) {
	rsp, err := nodeservice.NewServiceClient(ca.coreConn).Config(ctx, &nodeservice.ConfigRequest{})
	if err != nil {
		return 0, err
	}

	coins, err := sdktypes.ParseDecCoins(rsp.MinimumGasPrice)
	if err != nil {
		return 0, err
	}
	return coins.AmountOf(app.BondDenom).MustFloat64(), nil
}

func (ca *CoreAccessor) setupTxClient(ctx context.Context, keyName string) (*user.TxClient, error) {
	encCfg := encoding.MakeConfig(app.ModuleEncodingRegisters...)
<<<<<<< HEAD
	return user.SetupTxClient(ctx, ca.keyring, ca.coreConn, encCfg, user.WithDefaultAccount(keyName))
=======
	// explicitly set default address. Otherwise, there could be a mismatch between defaultKey and defaultAddress.
	rec, err := ca.keyring.Key(keyName)
	if err != nil {
		return nil, err
	}
	addr, err := rec.GetAddress()
	if err != nil {
		return nil, err
	}
	ca.defaultSignerAddress = addr
	return user.SetupTxClient(ctx, ca.keyring, ca.coreConn, encCfg,
		user.WithDefaultAccount(keyName), user.WithDefaultAddress(addr),
	)
}

func (ca *CoreAccessor) submitMsg(
	ctx context.Context,
	msg sdktypes.Msg,
	cfg *TxConfig,
) (*TxResponse, error) {
	txConfig := make([]user.TxOption, 0)
	var (
		gas = cfg.GasLimit()
		err error
	)
	if gas == 0 {
		gas, err = estimateGas(ctx, ca.client, msg)
		if err != nil {
			return nil, fmt.Errorf("estimating gas: %w", err)
		}
	}

	gasPrice := cfg.GasPrice()
	if gasPrice == DefaultGasPrice {
		gasPrice = ca.minGasPrice
	}

	txConfig = append(txConfig, user.SetGasLimitAndFee(gas, gasPrice))

	if cfg.FeeGranterAddress() != "" {
		granter, err := parseAccAddressFromString(cfg.FeeGranterAddress())
		if err != nil {
			return nil, fmt.Errorf("getting granter: %w", err)
		}
		txConfig = append(txConfig, user.SetFeeGranter(granter))
	}

	resp, err := ca.client.SubmitTx(ctx, []sdktypes.Msg{msg}, txConfig...)
	return unsetTx(resp), err
>>>>>>> f98d6328
}

func (ca *CoreAccessor) getSigner(cfg *TxConfig) (AccAddress, error) {
	switch {
	case cfg.SignerAddress() != "":
		return parseAccAddressFromString(cfg.SignerAddress())
	case cfg.KeyName() != "" && cfg.KeyName() != ca.defaultSignerAccount:
		return parseAccountKey(ca.keyring, cfg.KeyName())
	default:
		return ca.defaultSignerAddress, nil
	}
}

// THIS IS A TEMPORARY SOLUTION!!!
// unsetTx helps to fix issue in TxResponse marshaling. Marshaling TxReponse
// fails because `TxResponse.Tx` is not empty but does not contain respective codec
// for encoding using the standard `json.MarshalJSON()`. It becomes empty when
// https://github.com/celestiaorg/celestia-core/issues/1281 will be merged.
// The `TxResponse.Tx` contains the transaction that is sent to the cosmos-sdk in the form
// in which it is processed there, so the user should not be aware of it.
func unsetTx(txResponse *TxResponse) *TxResponse {
	if txResponse != nil && txResponse.Tx != nil {
		txResponse.Tx = nil
	}
	return txResponse
}

// broadcastTx uses the provided grpc connection to broadcast a signed and
// encoded transaction.
func broadcastTx(
	ctx context.Context,
	conn *grpc.ClientConn,
	mode sdktx.BroadcastMode,
	txBytes []byte,
) (*sdktx.BroadcastTxResponse, error) {
	txClient := sdktx.NewServiceClient(conn)

	return txClient.BroadcastTx(
		ctx,
		&sdktx.BroadcastTxRequest{
			Mode:    mode,
			TxBytes: txBytes,
		},
	)
}<|MERGE_RESOLUTION|>--- conflicted
+++ resolved
@@ -13,6 +13,7 @@
 	"github.com/cosmos/cosmos-sdk/crypto/keyring"
 	storetypes "github.com/cosmos/cosmos-sdk/store/types"
 	sdktypes "github.com/cosmos/cosmos-sdk/types"
+	sdktx "github.com/cosmos/cosmos-sdk/types/tx"
 	banktypes "github.com/cosmos/cosmos-sdk/x/bank/types"
 	"github.com/cosmos/cosmos-sdk/x/feegrant"
 	stakingtypes "github.com/cosmos/cosmos-sdk/x/staking/types"
@@ -22,21 +23,11 @@
 	"google.golang.org/grpc"
 	"google.golang.org/grpc/credentials/insecure"
 
-<<<<<<< HEAD
 	"github.com/celestiaorg/celestia-app/v2/app"
 	"github.com/celestiaorg/celestia-app/v2/app/encoding"
 	apperrors "github.com/celestiaorg/celestia-app/v2/app/errors"
-	"github.com/celestiaorg/celestia-app/v2/pkg/appconsts"
 	"github.com/celestiaorg/celestia-app/v2/pkg/user"
-	apptypes "github.com/celestiaorg/celestia-app/v2/x/blob/types"
-=======
-	"github.com/celestiaorg/celestia-app/app"
-	"github.com/celestiaorg/celestia-app/app/encoding"
-	apperrors "github.com/celestiaorg/celestia-app/app/errors"
-	"github.com/celestiaorg/celestia-app/pkg/user"
->>>>>>> f98d6328
 	libhead "github.com/celestiaorg/go-header"
-	squareblob "github.com/celestiaorg/go-square/blob"
 
 	"github.com/celestiaorg/celestia-node/header"
 )
@@ -62,16 +53,11 @@
 	cancel context.CancelFunc
 
 	keyring keyring.Keyring
-<<<<<<< HEAD
-	keyname string
-	client  *user.TxClient
-=======
 	client  *user.TxClient
 
 	// TODO: remove in scope of https://github.com/celestiaorg/celestia-node/issues/3515
 	defaultSignerAccount string
 	defaultSignerAddress AccAddress
->>>>>>> f98d6328
 
 	getter libhead.Head[*header.ExtendedHeader]
 
@@ -113,21 +99,12 @@
 	prt.RegisterOpDecoder(storetypes.ProofOpSimpleMerkleCommitment, storetypes.CommitmentOpDecoder)
 
 	ca := &CoreAccessor{
-<<<<<<< HEAD
-		keyring:  keyring,
-		keyname:  keyname,
-		getter:   getter,
-		coreIP:   coreIP,
-		grpcPort: grpcPort,
-		prt:      prt,
-=======
 		keyring:              keyring,
 		defaultSignerAccount: keyname,
 		getter:               getter,
 		coreIP:               coreIP,
 		grpcPort:             grpcPort,
 		prt:                  prt,
->>>>>>> f98d6328
 	}
 
 	for _, opt := range options {
@@ -161,11 +138,7 @@
 	ca.abciQueryCli = tmservice.NewServiceClient(ca.coreConn)
 
 	// set up signer to handle tx submission
-<<<<<<< HEAD
-	ca.client, err = ca.setupTxClient(ctx, ca.keyname)
-=======
 	ca.client, err = ca.setupTxClient(ctx, ca.defaultSignerAccount)
->>>>>>> f98d6328
 	if err != nil {
 		log.Warnw("failed to set up signer, check if node's account is funded", "err", err)
 	}
@@ -212,18 +185,6 @@
 	appblobs []*Blob,
 	cfg *TxConfig,
 ) (*TxResponse, error) {
-<<<<<<< HEAD
-	if len(blobs) == 0 {
-		return nil, errors.New("state: no blobs provided")
-	}
-
-	appblobs := make([]*squareblob.Blob, len(blobs))
-	for i := range blobs {
-		if err := blobs[i].Namespace().ValidateForBlob(); err != nil {
-			return nil, err
-		}
-		appblobs[i] = blobs[i].Blob
-=======
 	if len(appblobs) == 0 {
 		return nil, errors.New("state: no blobs provided")
 	}
@@ -235,7 +196,6 @@
 			return nil, err
 		}
 		feeGrant = user.SetFeeGranter(granter)
->>>>>>> f98d6328
 	}
 
 	gas := cfg.GasLimit()
@@ -272,11 +232,7 @@
 		if feeGrant != nil {
 			opts = append(opts, feeGrant)
 		}
-<<<<<<< HEAD
-		response, err := ca.client.SubmitPayForBlob(
-=======
 		response, err := ca.client.BroadcastPayForBlobWithAccount(
->>>>>>> f98d6328
 			ctx,
 			accName,
 			appblobs,
@@ -316,19 +272,11 @@
 }
 
 func (ca *CoreAccessor) AccountAddress(context.Context) (Address, error) {
-<<<<<<< HEAD
-	return Address{ca.client.DefaultAddress()}, nil
-}
-
-func (ca *CoreAccessor) Balance(ctx context.Context) (*Balance, error) {
-	return ca.BalanceForAddress(ctx, Address{ca.client.DefaultAddress()})
-=======
 	return Address{ca.defaultSignerAddress}, nil
 }
 
 func (ca *CoreAccessor) Balance(ctx context.Context) (*Balance, error) {
 	return ca.BalanceForAddress(ctx, Address{ca.defaultSignerAddress})
->>>>>>> f98d6328
 }
 
 func (ca *CoreAccessor) BalanceForAddress(ctx context.Context, addr Address) (*Balance, error) {
@@ -404,29 +352,6 @@
 	}, nil
 }
 
-<<<<<<< HEAD
-func (ca *CoreAccessor) SubmitTx(ctx context.Context, tx Tx) (*TxResponse, error) {
-	txResp, err := broadcastTx(ctx, ca.coreConn, sdktx.BroadcastMode_BROADCAST_MODE_BLOCK, tx)
-	if err != nil {
-		return nil, err
-	}
-	return unsetTx(txResp.TxResponse), nil
-}
-
-func (ca *CoreAccessor) SubmitTxWithBroadcastMode(
-	ctx context.Context,
-	tx Tx,
-	mode sdktx.BroadcastMode,
-) (*TxResponse, error) {
-	txResp, err := broadcastTx(ctx, ca.coreConn, mode, tx)
-	if err != nil {
-		return nil, err
-	}
-	return unsetTx(txResp.TxResponse), nil
-}
-
-=======
->>>>>>> f98d6328
 func (ca *CoreAccessor) Transfer(
 	ctx context.Context,
 	addr AccAddress,
@@ -437,19 +362,6 @@
 		return nil, ErrInvalidAmount
 	}
 
-<<<<<<< HEAD
-	coins := sdktypes.NewCoins(sdktypes.NewCoin(app.BondDenom, amount))
-	msg := banktypes.NewMsgSend(ca.client.DefaultAddress(), addr, coins)
-	if gasLim == 0 {
-		var err error
-		gasLim, err = ca.client.EstimateGas(ctx, []sdktypes.Msg{msg})
-		if err != nil {
-			return nil, fmt.Errorf("estimating gas: %w", err)
-		}
-	}
-	resp, err := ca.client.SubmitTx(ctx, []sdktypes.Msg{msg}, user.SetGasLimit(gasLim), user.SetFee(fee.Uint64()))
-	return unsetTx(resp), err
-=======
 	signer, err := ca.getSigner(cfg)
 	if err != nil {
 		return nil, err
@@ -458,7 +370,6 @@
 	coins := sdktypes.NewCoins(sdktypes.NewCoin(app.BondDenom, amount))
 	msg := banktypes.NewMsgSend(signer, addr, coins)
 	return ca.submitMsg(ctx, msg, cfg)
->>>>>>> f98d6328
 }
 
 func (ca *CoreAccessor) CancelUnbondingDelegation(
@@ -472,20 +383,6 @@
 		return nil, ErrInvalidAmount
 	}
 
-<<<<<<< HEAD
-	coins := sdktypes.NewCoin(app.BondDenom, amount)
-	msg := stakingtypes.NewMsgCancelUnbondingDelegation(ca.client.DefaultAddress(), valAddr, height.Int64(), coins)
-	if gasLim == 0 {
-		var err error
-		gasLim, err = ca.client.EstimateGas(ctx, []sdktypes.Msg{msg})
-		if err != nil {
-			return nil, fmt.Errorf("estimating gas: %w", err)
-		}
-	}
-
-	resp, err := ca.client.SubmitTx(ctx, []sdktypes.Msg{msg}, user.SetGasLimit(gasLim), user.SetFee(fee.Uint64()))
-	return unsetTx(resp), err
-=======
 	signer, err := ca.getSigner(cfg)
 	if err != nil {
 		return nil, err
@@ -494,7 +391,6 @@
 	coins := sdktypes.NewCoin(app.BondDenom, amount)
 	msg := stakingtypes.NewMsgCancelUnbondingDelegation(signer, valAddr, height.Int64(), coins)
 	return ca.submitMsg(ctx, msg, cfg)
->>>>>>> f98d6328
 }
 
 func (ca *CoreAccessor) BeginRedelegate(
@@ -508,20 +404,6 @@
 		return nil, ErrInvalidAmount
 	}
 
-<<<<<<< HEAD
-	coins := sdktypes.NewCoin(app.BondDenom, amount)
-	msg := stakingtypes.NewMsgBeginRedelegate(ca.client.DefaultAddress(), srcValAddr, dstValAddr, coins)
-	if gasLim == 0 {
-		var err error
-		gasLim, err = ca.client.EstimateGas(ctx, []sdktypes.Msg{msg})
-		if err != nil {
-			return nil, fmt.Errorf("estimating gas: %w", err)
-		}
-	}
-
-	resp, err := ca.client.SubmitTx(ctx, []sdktypes.Msg{msg}, user.SetGasLimit(gasLim), user.SetFee(fee.Uint64()))
-	return unsetTx(resp), err
-=======
 	signer, err := ca.getSigner(cfg)
 	if err != nil {
 		return nil, err
@@ -530,7 +412,6 @@
 	coins := sdktypes.NewCoin(app.BondDenom, amount)
 	msg := stakingtypes.NewMsgBeginRedelegate(signer, srcValAddr, dstValAddr, coins)
 	return ca.submitMsg(ctx, msg, cfg)
->>>>>>> f98d6328
 }
 
 func (ca *CoreAccessor) Undelegate(
@@ -543,19 +424,6 @@
 		return nil, ErrInvalidAmount
 	}
 
-<<<<<<< HEAD
-	coins := sdktypes.NewCoin(app.BondDenom, amount)
-	msg := stakingtypes.NewMsgUndelegate(ca.client.DefaultAddress(), delAddr, coins)
-	if gasLim == 0 {
-		var err error
-		gasLim, err = ca.client.EstimateGas(ctx, []sdktypes.Msg{msg})
-		if err != nil {
-			return nil, fmt.Errorf("estimating gas: %w", err)
-		}
-	}
-	resp, err := ca.client.SubmitTx(ctx, []sdktypes.Msg{msg}, user.SetGasLimit(gasLim), user.SetFee(fee.Uint64()))
-	return unsetTx(resp), err
-=======
 	signer, err := ca.getSigner(cfg)
 	if err != nil {
 		return nil, err
@@ -564,7 +432,6 @@
 	coins := sdktypes.NewCoin(app.BondDenom, amount)
 	msg := stakingtypes.NewMsgUndelegate(signer, delAddr, coins)
 	return ca.submitMsg(ctx, msg, cfg)
->>>>>>> f98d6328
 }
 
 func (ca *CoreAccessor) Delegate(
@@ -577,19 +444,6 @@
 		return nil, ErrInvalidAmount
 	}
 
-<<<<<<< HEAD
-	coins := sdktypes.NewCoin(app.BondDenom, amount)
-	msg := stakingtypes.NewMsgDelegate(ca.client.DefaultAddress(), delAddr, coins)
-	if gasLim == 0 {
-		var err error
-		gasLim, err = ca.client.EstimateGas(ctx, []sdktypes.Msg{msg})
-		if err != nil {
-			return nil, fmt.Errorf("estimating gas: %w", err)
-		}
-	}
-	resp, err := ca.client.SubmitTx(ctx, []sdktypes.Msg{msg}, user.SetGasLimit(gasLim), user.SetFee(fee.Uint64()))
-	return unsetTx(resp), err
-=======
 	signer, err := ca.getSigner(cfg)
 	if err != nil {
 		return nil, err
@@ -598,18 +452,13 @@
 	coins := sdktypes.NewCoin(app.BondDenom, amount)
 	msg := stakingtypes.NewMsgDelegate(signer, delAddr, coins)
 	return ca.submitMsg(ctx, msg, cfg)
->>>>>>> f98d6328
 }
 
 func (ca *CoreAccessor) QueryDelegation(
 	ctx context.Context,
 	valAddr ValAddress,
 ) (*stakingtypes.QueryDelegationResponse, error) {
-<<<<<<< HEAD
-	delAddr := ca.client.DefaultAddress()
-=======
 	delAddr := ca.defaultSignerAddress
->>>>>>> f98d6328
 	return ca.stakingCli.Delegation(ctx, &stakingtypes.QueryDelegationRequest{
 		DelegatorAddr: delAddr.String(),
 		ValidatorAddr: valAddr.String(),
@@ -620,11 +469,7 @@
 	ctx context.Context,
 	valAddr ValAddress,
 ) (*stakingtypes.QueryUnbondingDelegationResponse, error) {
-<<<<<<< HEAD
-	delAddr := ca.client.DefaultAddress()
-=======
 	delAddr := ca.defaultSignerAddress
->>>>>>> f98d6328
 	return ca.stakingCli.UnbondingDelegation(ctx, &stakingtypes.QueryUnbondingDelegationRequest{
 		DelegatorAddr: delAddr.String(),
 		ValidatorAddr: valAddr.String(),
@@ -636,11 +481,7 @@
 	srcValAddr,
 	dstValAddr ValAddress,
 ) (*stakingtypes.QueryRedelegationsResponse, error) {
-<<<<<<< HEAD
-	delAddr := ca.client.DefaultAddress()
-=======
 	delAddr := ca.defaultSignerAddress
->>>>>>> f98d6328
 	return ca.stakingCli.Redelegations(ctx, &stakingtypes.QueryRedelegationsRequest{
 		DelegatorAddr:    delAddr.String(),
 		SrcValidatorAddr: srcValAddr.String(),
@@ -654,14 +495,10 @@
 	amount Int,
 	cfg *TxConfig,
 ) (*TxResponse, error) {
-<<<<<<< HEAD
-	granter := ca.client.DefaultAddress()
-=======
 	granter, err := ca.getSigner(cfg)
 	if err != nil {
 		return nil, err
 	}
->>>>>>> f98d6328
 
 	allowance := &feegrant.BasicAllowance{}
 	if !amount.IsZero() {
@@ -673,13 +510,7 @@
 	if err != nil {
 		return nil, err
 	}
-<<<<<<< HEAD
-
-	resp, err := ca.client.SubmitTx(ctx, []sdktypes.Msg{msg}, user.SetGasLimit(gasLim), withFee(fee))
-	return unsetTx(resp), err
-=======
 	return ca.submitMsg(ctx, msg, cfg)
->>>>>>> f98d6328
 }
 
 func (ca *CoreAccessor) RevokeGrantFee(
@@ -687,13 +518,6 @@
 	grantee AccAddress,
 	cfg *TxConfig,
 ) (*TxResponse, error) {
-<<<<<<< HEAD
-	granter := ca.client.DefaultAddress()
-
-	msg := feegrant.NewMsgRevokeAllowance(granter, grantee)
-	resp, err := ca.client.SubmitTx(ctx, []sdktypes.Msg{&msg}, user.SetGasLimit(gasLim), withFee(fee))
-	return unsetTx(resp), err
-=======
 	granter, err := ca.getSigner(cfg)
 	if err != nil {
 		return nil, err
@@ -701,7 +525,6 @@
 
 	msg := feegrant.NewMsgRevokeAllowance(granter, grantee)
 	return ca.submitMsg(ctx, &msg, cfg)
->>>>>>> f98d6328
 }
 
 func (ca *CoreAccessor) LastPayForBlob() int64 {
@@ -753,9 +576,6 @@
 
 func (ca *CoreAccessor) setupTxClient(ctx context.Context, keyName string) (*user.TxClient, error) {
 	encCfg := encoding.MakeConfig(app.ModuleEncodingRegisters...)
-<<<<<<< HEAD
-	return user.SetupTxClient(ctx, ca.keyring, ca.coreConn, encCfg, user.WithDefaultAccount(keyName))
-=======
 	// explicitly set default address. Otherwise, there could be a mismatch between defaultKey and defaultAddress.
 	rec, err := ca.keyring.Key(keyName)
 	if err != nil {
@@ -805,7 +625,6 @@
 
 	resp, err := ca.client.SubmitTx(ctx, []sdktypes.Msg{msg}, txConfig...)
 	return unsetTx(resp), err
->>>>>>> f98d6328
 }
 
 func (ca *CoreAccessor) getSigner(cfg *TxConfig) (AccAddress, error) {
