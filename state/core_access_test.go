//go:build !race

package state

import (
	"context"
	"errors"
	"fmt"
	"strings"
	"testing"
	"time"

	sdktypes "github.com/cosmos/cosmos-sdk/types"
	"github.com/stretchr/testify/require"

<<<<<<< HEAD
	"github.com/celestiaorg/celestia-app/v2/app"
	"github.com/celestiaorg/celestia-app/v2/test/util/testnode"
	blobtypes "github.com/celestiaorg/celestia-app/v2/x/blob/types"
=======
	"github.com/celestiaorg/celestia-app/app"
	"github.com/celestiaorg/celestia-app/pkg/appconsts"
	"github.com/celestiaorg/celestia-app/test/util/testnode"
	apptypes "github.com/celestiaorg/celestia-app/x/blob/types"
>>>>>>> f98d6328

	"github.com/celestiaorg/celestia-node/share"
)

func TestSubmitPayForBlob(t *testing.T) {
<<<<<<< HEAD
	accounts := []string{"jimy", "rob"}
	tmCfg := testnode.DefaultTendermintConfig()
	tmCfg.Consensus.TimeoutCommit = time.Millisecond * 1
	appConf := testnode.DefaultAppConfig()
	appConf.API.Enable = true
	appConf.MinGasPrices = fmt.Sprintf("0.002%s", app.BondDenom)

	config := testnode.DefaultConfig().WithTendermintConfig(tmCfg).WithAppConfig(appConf).WithFundedAccounts(accounts...)
	cctx, _, grpcAddr := testnode.NewNetwork(t, config)
	ctx, cancel := context.WithCancel(context.Background())
	defer cancel()

	ca, err := NewCoreAccessor(cctx.Keyring, accounts[0], nil, "127.0.0.1", extractPort(grpcAddr))
	require.NoError(t, err)
=======
	ctx := context.Background()
	ca, accounts := buildAccessor(t)
>>>>>>> f98d6328
	// start the accessor
	err := ca.Start(ctx)
	require.NoError(t, err)
	t.Cleanup(func() {
		_ = ca.Stop(ctx)
	})

	ns, err := share.NewBlobNamespaceV0([]byte("namespace"))
	require.NoError(t, err)
	blobbyTheBlob, err := apptypes.NewBlob(ns.ToAppNamespace(), []byte("data"), 0)
	require.NoError(t, err)

	testcases := []struct {
		name     string
		blobs    []*apptypes.Blob
		gasPrice float64
		gasLim   uint64
		expErr   error
	}{
		{
			name:     "empty blobs",
			blobs:    []*apptypes.Blob{},
			gasPrice: DefaultGasPrice,
			gasLim:   0,
			expErr:   errors.New("state: no blobs provided"),
		},
		{
			name:     "good blob with user provided gas and fees",
			blobs:    []*apptypes.Blob{blobbyTheBlob},
			gasPrice: 0.005,
			gasLim:   apptypes.DefaultEstimateGas([]uint32{uint32(len(blobbyTheBlob.Data))}),
			expErr:   nil,
		},
		// TODO: add more test cases. The problem right now is that the celestia-app doesn't
		// correctly construct the node (doesn't pass the min gas price) hence the price on
		// everything is zero and we can't actually test the correct behavior
	}

	for _, tc := range testcases {
		t.Run(tc.name, func(t *testing.T) {
			resp, err := ca.SubmitPayForBlob(ctx, tc.blobs, NewTxConfig())
			require.Equal(t, tc.expErr, err)
			if err == nil {
				require.EqualValues(t, 0, resp.Code)
			}
		})
	}

	for _, tc := range testcases {
		t.Run(tc.name, func(t *testing.T) {
			opts := NewTxConfig(
				WithGas(tc.gasLim),
				WithGasPrice(tc.gasPrice),
				WithKeyName(accounts[2]),
			)
			resp, err := ca.SubmitPayForBlob(ctx, tc.blobs, opts)
			require.Equal(t, tc.expErr, err)
			if err == nil {
				require.EqualValues(t, 0, resp.Code)
			}
		})
	}
}

func TestTransfer(t *testing.T) {
	ctx := context.Background()
	ca, accounts := buildAccessor(t)
	// start the accessor
	err := ca.Start(ctx)
	require.NoError(t, err)
	t.Cleanup(func() {
		_ = ca.Stop(ctx)
	})

	minGas, err := ca.queryMinimumGasPrice(ctx)
	require.NoError(t, err)
	require.Equal(t, appconsts.DefaultMinGasPrice, minGas)

	testcases := []struct {
		name     string
		gasPrice float64
		gasLim   uint64
		account  string
		expErr   error
	}{
		{
			name:     "transfer without options",
			gasPrice: DefaultGasPrice,
			gasLim:   0,
			account:  "",
			expErr:   nil,
		},
		{
			name:     "transfer with options",
			gasPrice: 0.005,
			gasLim:   0,
			account:  accounts[2],
			expErr:   nil,
		},
	}

	for _, tc := range testcases {
		t.Run(tc.name, func(t *testing.T) {
			opts := NewTxConfig(
				WithGas(tc.gasLim),
				WithGasPrice(tc.gasPrice),
				WithKeyName(accounts[2]),
			)
			key, err := ca.keyring.Key(accounts[1])
			require.NoError(t, err)
			addr, err := key.GetAddress()
			require.NoError(t, err)

			resp, err := ca.Transfer(ctx, addr, sdktypes.NewInt(10_000), opts)
			require.Equal(t, tc.expErr, err)
			if err == nil {
				require.EqualValues(t, 0, resp.Code)
			}
		})
	}
}

func TestDelegate(t *testing.T) {
	ctx := context.Background()
	ca, accounts := buildAccessor(t)
	// start the accessor
	err := ca.Start(ctx)
	require.NoError(t, err)
	t.Cleanup(func() {
		_ = ca.Stop(ctx)
	})

	minGas, err := ca.queryMinimumGasPrice(ctx)
	require.NoError(t, err)
	require.Equal(t, appconsts.DefaultMinGasPrice, minGas)

	valRec, err := ca.keyring.Key("validator")
	require.NoError(t, err)
	valAddr, err := valRec.GetAddress()
	require.NoError(t, err)

	testcases := []struct {
		name     string
		gasPrice float64
		gasLim   uint64
		account  string
	}{
		{
			name:     "delegate/undelegate without options",
			gasPrice: DefaultGasPrice,
			gasLim:   0,
			account:  "",
		},
		{
			name:     "delegate/undelegate with options",
			gasPrice: 0.005,
			gasLim:   0,
			account:  accounts[2],
		},
	}

	for _, tc := range testcases {
		t.Run(tc.name, func(t *testing.T) {
			opts := NewTxConfig(
				WithGas(tc.gasLim),
				WithGasPrice(tc.gasPrice),
				WithKeyName(accounts[2]),
			)
			resp, err := ca.Delegate(ctx, ValAddress(valAddr), sdktypes.NewInt(100_000), opts)
			require.NoError(t, err)
			require.EqualValues(t, 0, resp.Code)

			resp, err = ca.Undelegate(ctx, ValAddress(valAddr), sdktypes.NewInt(100_000), opts)
			require.NoError(t, err)
			require.EqualValues(t, 0, resp.Code)
		})
	}
}

func extractPort(addr string) string {
	splitStr := strings.Split(addr, ":")
	return splitStr[len(splitStr)-1]
}

func buildAccessor(t *testing.T) (*CoreAccessor, []string) {
	t.Helper()
	accounts := []string{"jimmy", "carl", "sheen", "cindy"}
	tmCfg := testnode.DefaultTendermintConfig()
	tmCfg.Consensus.TimeoutCommit = time.Millisecond * 1

	appConf := testnode.DefaultAppConfig()
	appConf.API.Enable = true
	appConf.MinGasPrices = fmt.Sprintf("0.002%s", app.BondDenom)

	config := testnode.DefaultConfig().WithTendermintConfig(tmCfg).WithAppConfig(appConf).WithAccounts(accounts)
	cctx, _, grpcAddr := testnode.NewNetwork(t, config)

	ca, err := NewCoreAccessor(cctx.Keyring, accounts[0], nil, "127.0.0.1", extractPort(grpcAddr))
	require.NoError(t, err)
	return ca, accounts
}<|MERGE_RESOLUTION|>--- conflicted
+++ resolved
@@ -13,40 +13,19 @@
 	sdktypes "github.com/cosmos/cosmos-sdk/types"
 	"github.com/stretchr/testify/require"
 
-<<<<<<< HEAD
 	"github.com/celestiaorg/celestia-app/v2/app"
+	appconsts "github.com/celestiaorg/celestia-app/v2/pkg/appconsts"
+	genesis "github.com/celestiaorg/celestia-app/v2/test/util/genesis"
 	"github.com/celestiaorg/celestia-app/v2/test/util/testnode"
-	blobtypes "github.com/celestiaorg/celestia-app/v2/x/blob/types"
-=======
-	"github.com/celestiaorg/celestia-app/app"
-	"github.com/celestiaorg/celestia-app/pkg/appconsts"
-	"github.com/celestiaorg/celestia-app/test/util/testnode"
-	apptypes "github.com/celestiaorg/celestia-app/x/blob/types"
->>>>>>> f98d6328
+	apptypes "github.com/celestiaorg/celestia-app/v2/x/blob/types"
+	squareblob "github.com/celestiaorg/go-square/blob"
 
 	"github.com/celestiaorg/celestia-node/share"
 )
 
 func TestSubmitPayForBlob(t *testing.T) {
-<<<<<<< HEAD
-	accounts := []string{"jimy", "rob"}
-	tmCfg := testnode.DefaultTendermintConfig()
-	tmCfg.Consensus.TimeoutCommit = time.Millisecond * 1
-	appConf := testnode.DefaultAppConfig()
-	appConf.API.Enable = true
-	appConf.MinGasPrices = fmt.Sprintf("0.002%s", app.BondDenom)
-
-	config := testnode.DefaultConfig().WithTendermintConfig(tmCfg).WithAppConfig(appConf).WithFundedAccounts(accounts...)
-	cctx, _, grpcAddr := testnode.NewNetwork(t, config)
-	ctx, cancel := context.WithCancel(context.Background())
-	defer cancel()
-
-	ca, err := NewCoreAccessor(cctx.Keyring, accounts[0], nil, "127.0.0.1", extractPort(grpcAddr))
-	require.NoError(t, err)
-=======
 	ctx := context.Background()
 	ca, accounts := buildAccessor(t)
->>>>>>> f98d6328
 	// start the accessor
 	err := ca.Start(ctx)
 	require.NoError(t, err)
@@ -61,21 +40,21 @@
 
 	testcases := []struct {
 		name     string
-		blobs    []*apptypes.Blob
+		blobs    []*squareblob.Blob
 		gasPrice float64
 		gasLim   uint64
 		expErr   error
 	}{
 		{
 			name:     "empty blobs",
-			blobs:    []*apptypes.Blob{},
+			blobs:    []*squareblob.Blob{},
 			gasPrice: DefaultGasPrice,
 			gasLim:   0,
 			expErr:   errors.New("state: no blobs provided"),
 		},
 		{
 			name:     "good blob with user provided gas and fees",
-			blobs:    []*apptypes.Blob{blobbyTheBlob},
+			blobs:    []*squareblob.Blob{blobbyTheBlob},
 			gasPrice: 0.005,
 			gasLim:   apptypes.DefaultEstimateGas([]uint32{uint32(len(blobbyTheBlob.Data))}),
 			expErr:   nil,
@@ -233,7 +212,24 @@
 
 func buildAccessor(t *testing.T) (*CoreAccessor, []string) {
 	t.Helper()
-	accounts := []string{"jimmy", "carl", "sheen", "cindy"}
+	accounts := []genesis.KeyringAccount{
+		{
+			Name:          "jimmy",
+			InitialTokens: 100_000_000,
+		},
+		{
+			Name:          "carl",
+			InitialTokens: 100_000_000,
+		},
+		{
+			Name:          "sheen",
+			InitialTokens: 100_000_000,
+		},
+		{
+			Name:          "cindy",
+			InitialTokens: 100_000_000,
+		},
+	}
 	tmCfg := testnode.DefaultTendermintConfig()
 	tmCfg.Consensus.TimeoutCommit = time.Millisecond * 1
 
@@ -241,10 +237,24 @@
 	appConf.API.Enable = true
 	appConf.MinGasPrices = fmt.Sprintf("0.002%s", app.BondDenom)
 
-	config := testnode.DefaultConfig().WithTendermintConfig(tmCfg).WithAppConfig(appConf).WithAccounts(accounts)
+	g := genesis.NewDefaultGenesis().
+		WithValidators(genesis.NewDefaultValidator(testnode.DefaultValidatorAccountName)).
+		WithConsensusParams(testnode.DefaultConsensusParams()).WithKeyringAccounts(accounts...)
+
+	config := testnode.DefaultConfig().
+		WithTendermintConfig(tmCfg).
+		WithAppConfig(appConf).
+		WithGenesis(g)
 	cctx, _, grpcAddr := testnode.NewNetwork(t, config)
 
-	ca, err := NewCoreAccessor(cctx.Keyring, accounts[0], nil, "127.0.0.1", extractPort(grpcAddr))
-	require.NoError(t, err)
-	return ca, accounts
+	ca, err := NewCoreAccessor(cctx.Keyring, accounts[0].Name, nil, "127.0.0.1", extractPort(grpcAddr))
+	require.NoError(t, err)
+	return ca, getNames(accounts)
+}
+
+func getNames(accounts []genesis.KeyringAccount) (names []string) {
+	for _, account := range accounts {
+		names = append(names, account.Name)
+	}
+	return names
 }