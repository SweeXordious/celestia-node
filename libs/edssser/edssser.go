--- conflicted
+++ resolved
@@ -9,23 +9,17 @@
 	"testing"
 	"time"
 
-<<<<<<< HEAD
-	"github.com/celestiaorg/celestia-node/share"
-=======
 	"github.com/ipfs/go-datastore"
 
 	"github.com/celestiaorg/celestia-app/v2/pkg/da"
 
 	"github.com/celestiaorg/celestia-node/share/eds"
->>>>>>> 0dac7600
 	"github.com/celestiaorg/celestia-node/share/eds/edstest"
-	"github.com/celestiaorg/celestia-node/store"
 )
 
 type Config struct {
 	EDSSize     int
 	EDSWrites   int
-	WriteFrom   int
 	EnableLog   bool
 	LogFilePath string
 	StatLogFreq int
@@ -35,23 +29,25 @@
 // EDSsser stand for EDS Store Stresser.
 type EDSsser struct {
 	config     Config
+	datastore  datastore.Batching
 	edsstoreMu sync.Mutex
-	edsstore   *store.Store
+	edsstore   *eds.Store
 
 	statsFileMu sync.Mutex
 	statsFile   *os.File
 }
 
-func NewEDSsser(path string, cfg Config) (*EDSsser, error) {
-	storeCfg := store.DefaultParameters()
-	edsstore, err := store.NewStore(storeCfg, path)
+func NewEDSsser(path string, datastore datastore.Batching, cfg Config) (*EDSsser, error) {
+	storeCfg := eds.DefaultParameters()
+	edsstore, err := eds.NewStore(storeCfg, path, datastore)
 	if err != nil {
 		return nil, err
 	}
 
 	return &EDSsser{
-		config:   cfg,
-		edsstore: edsstore,
+		config:    cfg,
+		datastore: datastore,
+		edsstore:  edsstore,
 	}, nil
 }
 
@@ -59,14 +55,23 @@
 	ss.edsstoreMu.Lock()
 	defer ss.edsstoreMu.Unlock()
 
+	err = ss.edsstore.Start(ctx)
+	if err != nil {
+		return stats, err
+	}
 	defer func() {
 		err = errors.Join(err, ss.edsstore.Stop(ctx))
 	}()
 
+	edsHashes, err := ss.edsstore.List()
+	if err != nil {
+		return stats, err
+	}
+	fmt.Printf("recovered %d EDSes\n\n", len(edsHashes))
+
 	t := &testing.T{}
-	writeTo := ss.config.WriteFrom + ss.config.EDSWrites
-	for height := ss.config.WriteFrom; ctx.Err() == nil && height < writeTo; height++ {
-		took, err := ss.put(ctx, t, height)
+	for toWrite := ss.config.EDSWrites - len(edsHashes); ctx.Err() == nil && toWrite > 0; toWrite-- {
+		took, err := ss.put(ctx, t)
 
 		stats.TotalWritten++
 		stats.TotalTime += took
@@ -148,7 +153,7 @@
 	)
 }
 
-func (ss *EDSsser) put(ctx context.Context, t *testing.T, height int) (time.Duration, error) {
+func (ss *EDSsser) put(ctx context.Context, t *testing.T) (time.Duration, error) {
 	ctx, cancel := context.WithTimeout(ctx, ss.config.OpTimeout)
 	if ss.config.OpTimeout == 0 {
 		ctx, cancel = context.WithCancel(ctx)
@@ -157,12 +162,12 @@
 
 	// divide by 2 to get ODS size as expected by RandEDS
 	square := edstest.RandEDS(t, ss.config.EDSSize/2)
-	roots, err := share.NewAxisRoots(square)
+	dah, err := da.NewDataAvailabilityHeader(square)
 	if err != nil {
 		return 0, err
 	}
 
 	now := time.Now()
-	err = ss.edsstore.Put(ctx, roots, uint64(height), square)
+	err = ss.edsstore.Put(ctx, dah.Hash(), square)
 	return time.Since(now), err
 }